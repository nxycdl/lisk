--- conflicted
+++ resolved
@@ -1,5 +1,4 @@
 {
-<<<<<<< HEAD
 	"parserOptions": {
 		"ecmaVersion": 5,
 		"sourceType": "module"
@@ -38,44 +37,4 @@
 		"afterEach": true
 	},
 	"plugins": []
-=======
-  "parserOptions": {
-    "ecmaVersion": 5,
-    "sourceType": "module"
-  },
-  "rules": {
-    "semi": "error",
-    "no-eq-null": "off",
-    "indent": ["error", "tab", { "flatTernaryExpressions": true, "SwitchCase": 1 }],
-    "eqeqeq": "off",
-    "curly": "error",
-    "no-undef": "error",
-    "quotes": ["error", "single"],
-    "space-before-function-paren": ["error", {
-      "anonymous": "always",
-      "named": "always",
-      "asyncArrow": "ignore"
-    }],
-    "callback-return": "off",
-    "global-require": "off",
-    "handle-callback-err": "off",
-    "no-mixed-requires": "off",
-    "no-new-require": "off",
-    "multiline-ternary": ["off", "never"]
-  },
-  "env": {
-    "browser": true,
-    "node": true,
-    "mocha": true
-  },
-  "globals": {
-    "expect": true,
-    "should": true,
-    "sinonSandbox": true,
-    "__testContext": true,
-    "_": true
-  },
-  "plugins": []
->>>>>>> 8e6eb462
-
 }