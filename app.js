'use strict';

var async = require('async');
var checkIpInList = require('./helpers/checkIpInList.js');
var extend = require('extend');
var fs = require('fs');
var genesisblock = require('./genesisBlock.json');
var git = require('./helpers/git.js');
var https = require('https');
var Logger = require('./logger.js');
var packageJson = require('./package.json');
var path = require('path');
var program = require('commander');
var Sequence = require('./helpers/sequence.js');
var util = require('util');
var z_schema = require('./helpers/z_schema.js');

process.stdin.resume();

var versionBuild = fs.readFileSync(path.join(__dirname, 'build'), 'utf8');
/**
 * Hash of last git commit
 *
 * @private
 * @property lastCommit
 * @type {String}
 * @default ''
 */
var lastCommit = '';

if (typeof gc !== 'undefined') {
	setInterval(function () {
		gc();
	}, 60000);
}

program
	.version(packageJson.version)
	.option('-c, --config <path>', 'config file path')
	.option('-p, --port <port>', 'listening port number')
	.option('-a, --address <ip>', 'listening host name or ip')
	.option('-x, --peers [peers...]', 'peers list')
	.option('-l, --log <level>', 'log level')
	.option('-t, --coverage', 'enable functional tests code coverage')
	.option('-s, --snapshot <round>', 'verify snapshot')
	.parse(process.argv);

var appConfig = require('./helpers/config.js')(program.config);

if (program.port) {
	appConfig.port = program.port;
}

if (program.address) {
	appConfig.address = program.address;
}

if (program.peers) {
	if (typeof program.peers === 'string') {
		appConfig.peers.list = program.peers.split(',').map(function (peer) {
			peer = peer.split(':');
			return {
				ip: peer.shift(),
				port: peer.shift() || appConfig.port
			};
		});
	} else {
		appConfig.peers.list = [];
	}
}

if (program.log) {
	appConfig.consoleLogLevel = program.log;
}

if (program.coverage) {
	appConfig.coverage = true;
}

if (program.snapshot) {
	appConfig.loading.snapshot = Math.abs(
		Math.floor(program.snapshot)
	);
}

if (process.env.NODE_ENV === 'test') {
	appConfig.coverage = true;
}

// Define top endpoint availability
process.env.TOP = appConfig.topAccounts;

var config = {
	db: appConfig.db,
	modules: {
		server: './modules/server.js',
		accounts: './modules/accounts.js',
		transactions: './modules/transactions.js',
		blocks: './modules/blocks.js',
		signatures: './modules/signatures.js',
		transport: './modules/transport.js',
		loader: './modules/loader.js',
		system: './modules/system.js',
		peers: './modules/peers.js',
		delegates: './modules/delegates.js',
		rounds: './modules/rounds.js',
		multisignatures: './modules/multisignatures.js',
		dapps: './modules/dapps.js',
		crypto: './modules/crypto.js',
		sql: './modules/sql.js'
	}
};

var logger = new Logger({ echo: appConfig.consoleLogLevel, errorLevel: appConfig.fileLogLevel, filename: appConfig.logFileName });

// Trying to get last git commit
try {
	lastCommit = git.getLastCommit();
} catch (err) {
	logger.debug('Cannot get last git commit', err.message);
}

var d = require('domain').create();

d.on('error', function (err) {
	logger.fatal('Domain master', { message: err.message, stack: err.stack });
	process.exit(0);
});

d.run(function () {
	var modules = [];
	async.auto({
		config: function (cb) {
			try {
				appConfig.nethash = new Buffer(genesisblock.payloadHash, 'hex').toString('hex');
			} catch (e) {
				logger.error('Failed to assign nethash from genesis block');
				throw Error(e);
			}

			if (appConfig.dapp.masterrequired && !appConfig.dapp.masterpassword) {
				var randomstring = require('randomstring');

				appConfig.dapp.masterpassword = randomstring.generate({
					length: 12,
					readable: true,
					charset: 'alphanumeric'
				});

				if (appConfig.loading.snapshot != null) {
					delete appConfig.loading.snapshot;
				}

				fs.writeFile('./config.json', JSON.stringify(appConfig, null, 4), 'utf8', function (err) {
					cb(err, appConfig);
				});
			} else {
				cb(null, appConfig);
			}
		},

		logger: function (cb) {
			cb(null, logger);
		},

		build: function (cb) {
			cb(null, versionBuild);
		},
		/**
		 * Returns hash of last git commit
		 *
		 * @property lastCommit
		 * @type {Function}
		 * @async
		 * @param  {Function} cb Callback function
		 * @return {Function} cb Callback function from params
		 * @return {Object}   cb.err Always return `null` here
		 * @return {String}   cb.lastCommit Hash of last git commit
		 */
		lastCommit: function (cb) {
			cb(null, lastCommit);
		},

		genesisblock: function (cb) {
			cb(null, {
				block: genesisblock
			});
		},

		public: function (cb) {
			cb(null, path.join(__dirname, 'public'));
		},

		schema: function (cb) {
			cb(null, new z_schema());
		},

		network: ['config', function (scope, cb) {
			var express = require('express');
			var compression = require('compression');
			var cors = require('cors');
			var app = express();

			if (appConfig.coverage) {
				var im = require('istanbul-middleware');
<<<<<<< HEAD
				logger.debug('Hook loader for coverage - do not use in production environment!');
=======
				logger.debug('Hook loader for coverage - ensure this is not production!');
>>>>>>> a8142ba3
				im.hookLoader(__dirname);
				app.use('/coverage', im.createHandler());
			}

			require('./helpers/request-limiter')(app, appConfig);

			app.use(compression({ level: 9 }));
			app.use(cors());
			app.options('*', cors());

			var server = require('http').createServer(app);
			var io = require('socket.io')(server);

			var privateKey, certificate, https, https_io;

			if (scope.config.ssl.enabled) {
				privateKey = fs.readFileSync(scope.config.ssl.options.key);
				certificate = fs.readFileSync(scope.config.ssl.options.cert);

				https = require('https').createServer({
					key: privateKey,
					cert: certificate,
					ciphers: 'ECDHE-RSA-AES128-GCM-SHA256:ECDHE-ECDSA-AES128-GCM-SHA256:ECDHE-RSA-AES256-GCM-SHA384:ECDHE-ECDSA-AES256-GCM-SHA384:DHE-RSA-AES128-GCM-SHA256:' + 'ECDHE-RSA-AES128-SHA256:DHE-RSA-AES128-SHA256:ECDHE-RSA-AES256-SHA384:DHE-RSA-AES256-SHA384:ECDHE-RSA-AES256-SHA256:DHE-RSA-AES256-SHA256:HIGH:' + '!aNULL:!eNULL:!EXPORT:!DES:!RC4:!MD5:!PSK:!SRP:!CAMELLIA'
				}, app);

				https_io = require('socket.io')(https);
			}

			cb(null, {
				express: express,
				app: app,
				server: server,
				io: io,
				https: https,
				https_io: https_io
			});
		}],

		dbSequence: ['logger', function (scope, cb) {
			var sequence = new Sequence({
				onWarning: function (current, limit) {
					scope.logger.warn('DB queue', current);
				}
			});
			cb(null, sequence);
		}],

		sequence: ['logger', function (scope, cb) {
			var sequence = new Sequence({
				onWarning: function (current, limit) {
					scope.logger.warn('Main queue', current);
				}
			});
			cb(null, sequence);
		}],

		balancesSequence: ['logger', function (scope, cb) {
			var sequence = new Sequence({
				onWarning: function (current, limit) {
					scope.logger.warn('Balance queue', current);
				}
			});
			cb(null, sequence);
		}],

		connect: ['config', 'public', 'genesisblock', 'logger', 'build', 'network', function (scope, cb) {
			var path = require('path');
			var bodyParser = require('body-parser');
			var methodOverride = require('method-override');
			var queryParser = require('express-query-int');

			scope.network.app.engine('html', require('ejs').renderFile);
			scope.network.app.use(require('express-domain-middleware'));
			scope.network.app.set('view engine', 'ejs');
			scope.network.app.set('views', path.join(__dirname, 'public'));
			scope.network.app.use(scope.network.express.static(path.join(__dirname, 'public')));
			scope.network.app.use(bodyParser.raw({limit: '2mb'}));
			scope.network.app.use(bodyParser.urlencoded({extended: true, limit: '2mb', parameterLimit: 5000}));
			scope.network.app.use(bodyParser.json({limit: '2mb'}));
			scope.network.app.use(methodOverride());

			var ignore = ['id', 'name', 'lastBlockId', 'blockId', 'transactionId', 'address', 'recipientId', 'senderId', 'previousBlock'];

			scope.network.app.use(queryParser({
				parser: function (value, radix, name) {
					if (ignore.indexOf(name) >= 0) {
						return value;
					}

					// Ignore conditional fields for transactions list
					if (/^.+?:(blockId|recipientId|senderId)$/.test(name)) {
						return value;
					}

					/*eslint-disable eqeqeq */
					if (isNaN(value) || parseInt(value) != value || isNaN(parseInt(value, radix))) {
						return value;
					}
					/*eslint-enable eqeqeq */
					return parseInt(value);
				}
			}));

			scope.network.app.use(require('./helpers/z_schema-express.js')(scope.schema));

			scope.network.app.use(function (req, res, next) {
				var parts = req.url.split('/');
				var ip = req.headers['x-forwarded-for'] || req.connection.remoteAddress;

				// Log client connections
				logger.log(req.method + ' ' + req.url + ' from ' + ip);

				/* Instruct browser to deny display of <frame>, <iframe> regardless of origin.
				 *
				 * RFC -> https://tools.ietf.org/html/rfc7034
				 */
				res.setHeader('X-Frame-Options', 'DENY');

				/* Set Content-Security-Policy headers.
				 *
				 * frame-ancestors - Defines valid sources for <frame>, <iframe>, <object>, <embed> or <applet>.
				 *
				 * W3C Candidate Recommendation -> https://www.w3.org/TR/CSP/
				 */
				res.setHeader('Content-Security-Policy', 'frame-ancestors \'none\'');

				if (parts.length > 1) {
					if (parts[1] === 'api') {
						if (!checkIpInList(scope.config.api.access.whiteList, ip, true)) {
							res.sendStatus(403);
						} else {
							next();
						}
					} else if (parts[1] === 'peer') {
						if (checkIpInList(scope.config.peers.blackList, ip, false)) {
							res.sendStatus(403);
						} else {
							next();
						}
					} else {
						next();
					}
				} else {
					next();
				}
			});

			scope.network.server.listen(scope.config.port, scope.config.address, function (err) {
				scope.logger.info('Lisk started: ' + scope.config.address + ':' + scope.config.port);

				if (!err) {
					if (scope.config.ssl.enabled) {
						scope.network.https.listen(scope.config.ssl.options.port, scope.config.ssl.options.address, function (err) {
							scope.logger.info('Lisk https started: ' + scope.config.ssl.options.address + ':' + scope.config.ssl.options.port);

							cb(err, scope.network);
						});
					} else {
						cb(null, scope.network);
					}
				} else {
					cb(err, scope.network);
				}
			});

		}],

		ed: function (cb) {
			cb(null, require('./helpers/ed.js'));
		},

		bus: ['ed', function (scope, cb) {
			var changeCase = require('change-case');
			var bus = function () {
				this.message = function () {
					var args = [];
					Array.prototype.push.apply(args, arguments);
					var topic = args.shift();
					modules.forEach(function (module) {
						var eventName = 'on' + changeCase.pascalCase(topic);
						if (typeof(module[eventName]) === 'function') {
							module[eventName].apply(module[eventName], args);
						}
					});
				};
			};
			cb(null, new bus());
		}],

		db: function (cb) {
			var db = require('./helpers/database.js');
			db.connect(config.db, logger, cb);
		},

		logic: ['db', 'bus', 'schema', 'genesisblock', function (scope, cb) {
			var Transaction = require('./logic/transaction.js');
			var Block = require('./logic/block.js');
			var Account = require('./logic/account.js');
			var Peers = require('./logic/peers.js');

			async.auto({
				bus: function (cb) {
					cb(null, scope.bus);
				},
				db: function (cb) {
					cb(null, scope.db);
				},
				ed: function (cb) {
					cb(null, scope.ed);
				},
				logger: function (cb) {
					cb(null, logger);
				},
				schema: function (cb) {
					cb(null, scope.schema);
				},
				genesisblock: function (cb) {
					cb(null, {
						block: genesisblock
					});
				},
				account: ['db', 'bus', 'ed', 'schema', 'genesisblock', function (scope, cb) {
					new Account(scope, cb);
				}],
				transaction: ['db', 'bus', 'ed', 'schema', 'genesisblock', 'account', function (scope, cb) {
					new Transaction(scope, cb);
				}],
				block: ['db', 'bus', 'ed', 'schema', 'genesisblock', 'account', 'transaction', function (scope, cb) {
					new Block(scope, cb);
				}],
				peers: function (cb) {
					new Peers(scope, cb);
				}
			}, cb);
		}],

		modules: ['network', 'connect', 'config', 'logger', 'bus', 'sequence', 'dbSequence', 'balancesSequence', 'db', 'logic', function (scope, cb) {
			var tasks = {};

			Object.keys(config.modules).forEach(function (name) {
				tasks[name] = function (cb) {
					var d = require('domain').create();

					d.on('error', function (err) {
						scope.logger.fatal('Domain ' + name, {message: err.message, stack: err.stack});
					});

					d.run(function () {
						logger.debug('Loading module', name);
						var Klass = require(config.modules[name]);
						var obj = new Klass(cb, scope);
						modules.push(obj);
					});
				};
			});

			async.parallel(tasks, function (err, results) {
				cb(err, results);
			});
		}],

		ready: ['modules', 'bus', 'logic', function (scope, cb) {
			scope.bus.message('bind', scope.modules);
<<<<<<< HEAD
			scope.logic.transaction.bindModules(scope.modules);
=======
			scope.logic.peers.bind(scope);
>>>>>>> a8142ba3
			cb();
		}]
	}, function (err, scope) {
		if (err) {
			logger.fatal(err);
		} else {
			scope.logger.info('Modules ready and launched');

			process.once('cleanup', function () {
				scope.logger.info('Cleaning up...');
				async.eachSeries(modules, function (module, cb) {
					if (typeof(module.cleanup) === 'function') {
						module.cleanup(cb);
					} else {
						setImmediate(cb);
					}
				}, function (err) {
					if (err) {
						scope.logger.error(err);
					} else {
						scope.logger.info('Cleaned up successfully');
					}
					process.exit(1);
				});
			});

			process.once('SIGTERM', function () {
				process.emit('cleanup');
			});

			process.once('exit', function () {
				process.emit('cleanup');
			});

			process.once('SIGINT', function () {
				process.emit('cleanup');
			});
		}
	});
});

process.on('uncaughtException', function (err) {
	// Handle error safely
	logger.fatal('System error', { message: err.message, stack: err.stack });
	process.emit('cleanup');
});<|MERGE_RESOLUTION|>--- conflicted
+++ resolved
@@ -203,11 +203,7 @@
 
 			if (appConfig.coverage) {
 				var im = require('istanbul-middleware');
-<<<<<<< HEAD
 				logger.debug('Hook loader for coverage - do not use in production environment!');
-=======
-				logger.debug('Hook loader for coverage - ensure this is not production!');
->>>>>>> a8142ba3
 				im.hookLoader(__dirname);
 				app.use('/coverage', im.createHandler());
 			}
@@ -471,11 +467,8 @@
 
 		ready: ['modules', 'bus', 'logic', function (scope, cb) {
 			scope.bus.message('bind', scope.modules);
-<<<<<<< HEAD
 			scope.logic.transaction.bindModules(scope.modules);
-=======
 			scope.logic.peers.bind(scope);
->>>>>>> a8142ba3
 			cb();
 		}]
 	}, function (err, scope) {
