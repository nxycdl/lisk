'use strict';

/**
 * Middleware functions to add cors, log errors and conections, send status
 * and setup router.
 * @memberof module:helpers
 * @module helpers/httpApi
 */

var _ = require('lodash');
var extend = require('extend');
var apiCodes = require('./apiCodes');
var checkIpInList = require('./checkIpInList');

/**
 * @namespace middleware
 */
var middleware = {
	/**
	 * Adds CORS header to all requests.
	 * @param {Object} req
	 * @param {Object} res
	 * @param {function} next
	 */
	cors: function (req, res, next) {
		res.header('Access-Control-Allow-Origin', '*');
		res.header('Access-Control-Allow-Headers', 'Origin, X-Objected-With, Content-Type, Accept');
		return next();
	},

	/**
	 * Logs all api errors.
	 * @param {Logger} logger
	 * @param {Error} err
	 * @param {Object} req
	 * @param {Object} res
	 * @param {function} next
	 */
	errorLogger: function (logger, err, req, res, next) {
		if (!err) { return next(); }
		logger.error('API error ' + req.url, err.message);
		console.trace(err);
		res.status(500).send({success: false, error: 'API error: ' + err.message});
	},

	/**
	 * Logs api client connections.
	 * @param {Logger} logger
	 * @param {Object} req
	 * @param {Object} res
	 * @param {function} next
	 */
	logClientConnections: function (logger, req, res, next) {
		// Log client connections
		logger.log(req.method + ' ' + req.url + ' from ' + req.ip);

		return next();
	},

	/**
	 * Resends error msg when blockchain is not loaded.
	 * @param {function} isLoaded
	 * @param {Object} req
	 * @param {Object} res
	 * @param {function} next
	 */
	blockchainReady: function (isLoaded, req, res, next) {
		if (isLoaded()) { return next(); }
		res.status(500).send({success: false, error: 'Blockchain is loading'});
	},

	/**
	 * Resends error if API endpoint doesn't exists.
	 * @param {Object} req
	 * @param {Object} res
	 * @param {function} next
	 */
	notFound: function (req, res, next) {
		return res.status(500).send({success: false, error: 'API endpoint not found'});
	},

	/**
	 * Uses req.sanitize for particular endpoint.
	 * @param {string} property
	 * @param {Object} schema
	 * @param {function} cb
	 * @return {function} Sanitize middleware.
	 */
	sanitize: function (property, schema, cb) {
		return function (req, res, next) {
			req.sanitize(req[property], schema, function (err, report, sanitized) {
				if (!report.isValid) {
					return res.json({success: false, error: report.issues});
				}
				return cb(sanitized, respond.bind(null, res));
			});
		};
	},

	/**
	 * Attachs header to response.
	 * @param {string} headerKey
	 * @param {string} headerValue
	 * @param {Object} req
	 * @param {Object} res
	 * @param {function} next
	 */
	attachResponseHeader: function (headerKey, headerValue, req, res, next) {
		res.setHeader(headerKey, headerValue);
		return next();
	},

	/**
	 * Applies rules of public / internal API described in config.json.
	 * @param {Object} config
	 * @param {Object} req
	 * @param {Object} res
	 * @param {function} next
	 */
	applyAPIAccessRules: function (config, req, res, next) {
		if (req.url.match(/^\/peer[\/]?.*/)) {
			var internalApiAllowed = config.peers.enabled && !checkIpInList(config.peers.access.blackList, req.ip, false);
			rejectDisallowed(internalApiAllowed, config.peers.enabled);
		} else {
			var publicApiAllowed = config.api.enabled && (config.api.access.public || checkIpInList(config.api.access.whiteList, req.ip, false));
			rejectDisallowed(publicApiAllowed, config.api.enabled);
		}

		function rejectDisallowed (apiAllowed, isEnabled) {
			return apiAllowed ? next() : isEnabled ?
				res.status(403).send({success: false, error: 'API access denied'}) :
				res.status(500).send({success: false, error: 'API access disabled'});
		}
	},

	/**
	 * Passes getter for headers and assign then to response.
	 * @param {function} getHeaders
	 * @param {Object} req
	 * @param {Object} res
	 * @param {function} next
	 */
	attachResponseHeaders: function (getHeaders, req, res, next) {
		res.set(getHeaders());
		return next();
	},

	/**
	 * Lookup cache, and reply with cached response if it's a hit.
	 * If it's a miss, forward the request but cache the response if it's a success.
	 * @param {Object} req
	 * @param {Object} res
	 * @param {function} next
	 */
	useCache: function (logger, cache, req, res, next) {
		if (!cache.isReady()) {
			return next();
		}

		var key = req.originalUrl;
		cache.getJsonForKey(key, function (err, cachedValue) {
			// There was an error or value doesn't exist for key
			if (err || !cachedValue) {
				// Monkey patching res.json function only if we expect to cache response
				var expressSendJson = res.json;
				res.json = function (response) {
					if (response.success) {
						logger.debug('cached response for key: ', req.url);
						cache.setJsonForKey(key, response);
					}
					expressSendJson.call(res, response);
				};
				next();
			} else {
				logger.debug(['serving response for url:', req.url, 'from cache'].join(' '));
				res.json(cachedValue);
			}
		});
	}
};

/**
 * Adds 'success' field to every response and attach error message if needed.
 * @param {Object} res
 * @param {string} err
 * @param {Object} response
 */
function respond (res, err, response) {
	if (err) {
		res.json({'success': false, 'error': err});
	} else {
		return res.json(extend({}, {'success': true}, response));
	}
}

/**
 * Adds code status to responses for every failed request.
 * Default error code is 500.
 * Success code is 200.
 * Success code for empty data is 204.
 * @param {Object} res
 * @param {ApiError} err
 * @param {Object} response
 */
function respondWithCode (res, err, response) {
	if (err) {
<<<<<<< HEAD
		return res.status(err.code || apiCodes.ERROR_DEFAULT).json(err.toJson());
=======
		return res.status(err.code || apiCodes.INTERNAL_SERVER_ERROR).json(err.toJson());
>>>>>>> 8cc975d3
	} else {
		var isResponseEmpty = function (response) {
			var firstValue = _(response).values().first();
			return _.isArray(firstValue) && _.isEmpty(firstValue);
		};
<<<<<<< HEAD
		return res.status(isResponseEmpty(response) ? apiCodes.EMPTY_RESOURCES_SUCCESS : apiCodes.SUCCESS).json(response);
=======
		return res.status(isResponseEmpty(response) ? apiCodes.EMPTY_RESOURCES_OK : apiCodes.OK).json(response);
>>>>>>> 8cc975d3
	}
}
/**
 * Register router in express app using default middleware.
 * @param {string} route
 * @param {Object} app
 * @param {Object} router
 * @param {function} isLoaded
 */
function registerEndpoint (route, app, router, isLoaded) {
	router.use(middleware.notFound);
	router.use(middleware.blockchainReady.bind(null, isLoaded));
	app.use(route, router);
}

module.exports = {
	middleware: middleware,
	registerEndpoint: registerEndpoint,
	respond: respond,
	respondWithCode: respondWithCode
};<|MERGE_RESOLUTION|>--- conflicted
+++ resolved
@@ -204,21 +204,13 @@
  */
 function respondWithCode (res, err, response) {
 	if (err) {
-<<<<<<< HEAD
-		return res.status(err.code || apiCodes.ERROR_DEFAULT).json(err.toJson());
-=======
 		return res.status(err.code || apiCodes.INTERNAL_SERVER_ERROR).json(err.toJson());
->>>>>>> 8cc975d3
 	} else {
 		var isResponseEmpty = function (response) {
 			var firstValue = _(response).values().first();
 			return _.isArray(firstValue) && _.isEmpty(firstValue);
 		};
-<<<<<<< HEAD
-		return res.status(isResponseEmpty(response) ? apiCodes.EMPTY_RESOURCES_SUCCESS : apiCodes.SUCCESS).json(response);
-=======
 		return res.status(isResponseEmpty(response) ? apiCodes.EMPTY_RESOURCES_OK : apiCodes.OK).json(response);
->>>>>>> 8cc975d3
 	}
 }
 /**
