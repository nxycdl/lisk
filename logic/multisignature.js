'use strict';

var async = require('async');
var ByteBuffer = require('bytebuffer');
var constants = require('../helpers/constants.js');
var Diff = require('../helpers/diff.js');
var exceptions = require('../helpers/exceptions.js');
var slots = require('../helpers/slots.js');

// Private fields
var modules, library, __private = {};

__private.unconfirmedSignatures = {};

/**
 * Initializes library.
 * @memberof module:multisignatures
 * @class
 * @classdesc Main multisignature logic.
 * @param {ZSchema} schema
 * @param {Object} network
 * @param {Transaction} transaction
 * @param {Object} logger
 */
// Constructor
function Multisignature (schema, network, transaction, account, logger) {
	library = {
		schema: schema,
		network: network,
		logger: logger,
		logic: {
			transaction: transaction,
			account: account
		}
	};
}

// Public methods
/**
 * Binds input parameters to private variable modules
 * @param {Accounts} accounts
 */
Multisignature.prototype.bind = function (accounts) {
	modules = {
		accounts: accounts
	};
};

/**
 * Obtains constant fee multisignature and multiply by quantity of signatures.
 * @see {@link module:helpers~constants}
 * @param {transaction} transaction
 * @param {account} sender - Unnecessary parameter.
 * @returns {number} Quantity of multisignature keysgroup * multisignature fees.
 */
Multisignature.prototype.calculateFee = function (transaction, sender) {
	return (transaction.asset.multisignature.keysgroup.length + 1) * constants.fees.multisignature;
};

/**
 * Verifies multisignature fields from transaction asset and sender.
 * @implements module:transactions#Transaction~verifySignature
 * @param {transaction} transaction
 * @param {account} sender
 * @param {function} cb - Callback function.
 * @returns {setImmediateCallback|transaction} returns error string if invalid parameter |
 * transaction validated.
 */
Multisignature.prototype.verify = function (transaction, sender, cb) {
	if (!transaction.asset || !transaction.asset.multisignature) {
		return setImmediate(cb, 'Invalid transaction asset');
	}

	if (!Array.isArray(transaction.asset.multisignature.keysgroup)) {
		return setImmediate(cb, 'Invalid multisignature keysgroup. Must be an array');
	}

	if (transaction.asset.multisignature.keysgroup.length === 0) {
		return setImmediate(cb, 'Invalid multisignature keysgroup. Must not be empty');
	}

	if (transaction.asset.multisignature.min < constants.multisigConstraints.min.minimum || transaction.asset.multisignature.min > constants.multisigConstraints.min.maximum) {
		return setImmediate(cb, ['Invalid multisignature min. Must be between', constants.multisigConstraints.min.minimum,
			'and', constants.multisigConstraints.min.maximum].join(' '));
	}

	if (transaction.asset.multisignature.min > transaction.asset.multisignature.keysgroup.length) {
		var err = 'Invalid multisignature min. Must be less than or equal to keysgroup size';

<<<<<<< HEAD
		if (exceptions.multisignatures.indexOf(transaction.id) > -1) {
			this.scope.logger.debug(err);
			this.scope.logger.debug(JSON.stringify(transaction));
=======
		if (exceptions.multisignatures.indexOf(trs.id) > -1) {
			library.logger.debug(err);
			library.logger.debug(JSON.stringify(trs));
>>>>>>> 0930e251
		} else {
			return setImmediate(cb, err);
		}
	}

	if (transaction.asset.multisignature.lifetime < constants.multisigConstraints.lifetime.minimum  ||
		transaction.asset.multisignature.lifetime > constants.multisigConstraints.lifetime.maximum) {
		return setImmediate(cb, ['Invalid multisignature lifetime. Must be between', constants.multisigConstraints.lifetime.minimum, 'and',
			constants.multisigConstraints.lifetime.maximum].join(' '));
	}

	if (Array.isArray(sender.multisignatures) && sender.multisignatures.length) {
		return setImmediate(cb, 'Account already has multisignatures enabled');
	}

	if (this.ready(transaction, sender)) {
		try {
			for (var s = 0; s < transaction.asset.multisignature.keysgroup.length; s++) {
				var valid = false;

				if (transaction.signatures) {
					for (var d = 0; d < transaction.signatures.length && !valid; d++) {
						if (transaction.asset.multisignature.keysgroup[s][0] !== '-' && transaction.asset.multisignature.keysgroup[s][0] !== '+') {
							valid = false;
						} else {
							valid = library.logic.transaction.verifySignature(transaction, transaction.asset.multisignature.keysgroup[s].substring(1), transaction.signatures[d]);
						}
					}
				}

				if (!valid) {
					return setImmediate(cb, 'Failed to verify signature in multisignature keysgroup');
				}
			}
		} catch (e) {
			library.logger.error(e.stack);
			return setImmediate(cb, 'Failed to verify signature in multisignature keysgroup');
		}
	}

	if (transaction.asset.multisignature.keysgroup.indexOf('+' + sender.publicKey) !== -1) {
		return setImmediate(cb, 'Invalid multisignature keysgroup. Can not contain sender');
	}

	async.eachSeries(transaction.asset.multisignature.keysgroup, function (key, cb) {
		if (!key || typeof key !== 'string') {
			return setImmediate(cb, 'Invalid member in keysgroup');
		}

		var math = key[0];
		var publicKey = key.slice(1);

		if (math !== '+') {
			return setImmediate(cb, 'Invalid math operator in multisignature keysgroup');
		}

		try {
			var b = Buffer.from(publicKey, 'hex');
			if (b.length !== 32) {
				return setImmediate(cb, 'Invalid public key in multisignature keysgroup');
			}
		} catch (e) {
			library.logger.error(e.stack);
			return setImmediate(cb, 'Invalid public key in multisignature keysgroup');
		}

		return setImmediate(cb);
	}, function (err) {
		if (err) {
			return setImmediate(cb, err);
		}

		var keysgroup = transaction.asset.multisignature.keysgroup.reduce(function (p, c) {
			if (p.indexOf(c) < 0) { p.push(c); }
			return p;
		}, []);

		if (keysgroup.length !== transaction.asset.multisignature.keysgroup.length) {
			return setImmediate(cb, 'Encountered duplicate public key in multisignature keysgroup');
		}

		return setImmediate(cb, null, transaction);
	});
};

/**
 * Returns transaction with setImmediate.
 * @param {transaction} transaction
 * @param {account} sender
 * @param {function} cb - Callback function.
 * @returns {setImmediateCallback} Null error
 * @todo check extra parameter sender.
 */
Multisignature.prototype.process = function (transaction, sender, cb) {
	return setImmediate(cb, null, transaction);
};

/**
 * Returns a buffer with bytes from transaction asset information.
 * @requires bytebuffer
 * @see {@link https://github.com/dcodeIO/bytebuffer.js/wiki/API}
 * @param {transaction} transaction - Uses multisignature from asset.
 * @param {boolean} skip
 * @returns {!Array} Contents as an ArrayBuffer.
 */
Multisignature.prototype.getBytes = function (transaction, skip) {
	var keysgroupBuffer = Buffer.from(transaction.asset.multisignature.keysgroup.join(''), 'utf8');

	var bb = new ByteBuffer(1 + 1 + keysgroupBuffer.length, true);
	bb.writeByte(transaction.asset.multisignature.min);
	bb.writeByte(transaction.asset.multisignature.lifetime);
	for (var i = 0; i < keysgroupBuffer.length; i++) {
		bb.writeByte(keysgroupBuffer[i]);
	}
	bb.flip();

	return bb.toBuffer();
};

/**
 * Merges transaction data into mem_accounts table.
 * Checks public keys from multisignature and creates accounts.
 * @implements module:accounts#Accounts~setAccountAndGet
 * @param {transaction} transaction - Uses multisignature from asset.
 * @param {block} block
 * @param {account} sender
 * @param {function} cb - Callback function.
 * @return {setImmediateCallback} for errors
 */
Multisignature.prototype.apply = function (transaction, block, sender, cb) {
	__private.unconfirmedSignatures[sender.address] = false;

<<<<<<< HEAD
	this.scope.account.merge(sender.address, {
		multisignatures: transaction.asset.multisignature.keysgroup,
		multimin: transaction.asset.multisignature.min,
		multilifetime: transaction.asset.multisignature.lifetime,
=======
	library.logic.account.merge(sender.address, {
		multisignatures: trs.asset.multisignature.keysgroup,
		multimin: trs.asset.multisignature.min,
		multilifetime: trs.asset.multisignature.lifetime,
>>>>>>> 0930e251
		blockId: block.id,
		round: slots.calcRound(block.height)
	}, function (err) {
		if (err) {
			return setImmediate(cb, err);
		}

		// Get public keys
		async.eachSeries(transaction.asset.multisignature.keysgroup, function (transaction, cb) {
			var key = transaction.substring(1);
			var address = modules.accounts.generateAddressByPublicKey(key);

			// Create accounts
			modules.accounts.setAccountAndGet({
				address: address,
				publicKey: key
			}, function (err) {
				return setImmediate(cb, err);
			});
		}, cb);
	});
};

/**
 * Inverts multisignature signs and merges into sender address.
 * Stores sender address into private unconfirmedSignatures.
 * @param {transaction} transaction - Uses multisignature from asset.
 * @param {block} block
 * @param {account} sender
 * @param {function} cb - Callback function.
 * @return {setImmediateCallback} For error.
 */
Multisignature.prototype.undo = function (transaction, block, sender, cb) {
	var multiInvert = Diff.reverse(transaction.asset.multisignature.keysgroup);

	__private.unconfirmedSignatures[sender.address] = true;

	library.logic.account.merge(sender.address, {
		multisignatures: multiInvert,
		multimin: -transaction.asset.multisignature.min,
		multilifetime: -transaction.asset.multisignature.lifetime,
		blockId: block.id,
		round: slots.calcRound(block.height)
	}, function (err) {
		return setImmediate(cb, err);
	});
};

/**
 * Stores sender address into private unconfirmedSignatures.
 * Merges into sender address transaction asset to unconfirmed fields.
 * @param {transaction} transaction - Uses multisignature from asset.
 * @param {account} sender
 * @param {function} cb - Callback function.
 * @return {setImmediateCallback} For error.
 */
Multisignature.prototype.applyUnconfirmed = function (transaction, sender, cb) {
	if (__private.unconfirmedSignatures[sender.address]) {
		return setImmediate(cb, 'Signature on this account is pending confirmation');
	}

	__private.unconfirmedSignatures[sender.address] = true;

<<<<<<< HEAD
	this.scope.account.merge(sender.address, {
		u_multisignatures: transaction.asset.multisignature.keysgroup,
		u_multimin: transaction.asset.multisignature.min,
		u_multilifetime: transaction.asset.multisignature.lifetime
=======
	library.logic.account.merge(sender.address, {
		u_multisignatures: trs.asset.multisignature.keysgroup,
		u_multimin: trs.asset.multisignature.min,
		u_multilifetime: trs.asset.multisignature.lifetime
>>>>>>> 0930e251
	}, function (err) {
		return setImmediate(cb);
	});
};

/**
 * Turns off unconfirmedSignatures for sender address.
 * Inverts multisignature signs and merges into sender address
 * to unconfirmed fields.
 *
 * @param {transaction} transaction - Uses multisignature from asset.
 * @param {account} sender
 * @param {function} cb - Callback function.
 * @return {setImmediateCallback} For error.
 */
Multisignature.prototype.undoUnconfirmed = function (transaction, sender, cb) {
	var multiInvert = Diff.reverse(transaction.asset.multisignature.keysgroup);

	__private.unconfirmedSignatures[sender.address] = false;

	library.logic.account.merge(sender.address, {
		u_multisignatures: multiInvert,
		u_multimin: -transaction.asset.multisignature.min,
		u_multilifetime: -transaction.asset.multisignature.lifetime
	}, function (err) {
		return setImmediate(cb, err);
	});
};

/**
 * @typedef {Object} multisignature
 * @property {number} min - From 1 to 15
 * @property {Array} keysgroup - Between 1 and 16 keys
 * @property {number} lifetime - From 1 to 72
 */
Multisignature.prototype.schema = {
	id: 'Multisignature',
	type: 'object',
	properties: {
		min: {
			type: 'integer',
			minimum: constants.multisigConstraints.min.minimum,
			maximum: constants.multisigConstraints.min.maximum
		},
		keysgroup: {
			type: 'array',
			minItems: constants.multisigConstraints.keysgroup.minItems,
			maxItems: constants.multisigConstraints.keysgroup.maxItems
		},
		lifetime: {
			type: 'integer',
			minimum: constants.multisigConstraints.lifetime.minimum,
			maximum: constants.multisigConstraints.lifetime.maximum
		}
	},
	required: ['min', 'keysgroup', 'lifetime']
};

/**
 * Validates multisignature schema.
 * @param {transaction} transaction - Uses multisignature from asset.
 * @return {transaction} Transaction validated.
 * @throws {string} Error message.
 */
Multisignature.prototype.objectNormalize = function (transaction) {
	var report = library.schema.validate(transaction.asset.multisignature, Multisignature.prototype.schema);

	if (!report) {
		throw 'Failed to validate multisignature schema: ' + library.schema.getLastErrors().map(function (err) {
			return err.message;
		}).join(', ');
	}

	return transaction;
};

/**
 * Creates multisignature object based on raw data.
 * @param {Object} raw - Data from database.
 * @return {multisignature} multisignature Object.
 * @todo check if this function is called.
 */
Multisignature.prototype.dbRead = function (raw) {
	if (!raw.m_keysgroup) {
		return null;
	} else {
		var multisignature = {
			min: raw.m_min,
			lifetime: raw.m_lifetime,
		};

		if (typeof raw.m_keysgroup === 'string') {
			multisignature.keysgroup = raw.m_keysgroup.split(',');
		} else {
			multisignature.keysgroup = [];
		}

		return {multisignature: multisignature};
	}
};

Multisignature.prototype.dbTable = 'multisignatures';

Multisignature.prototype.dbFields = [
	'min',
	'lifetime',
	'keysgroup',
	'transactionId'
];

/**
 * Creates database Object based on transaction data.
 * @param {transaction} transaction - Contains multisignature object.
 * @returns {Object} {table:multisignatures, values: multisignature and transaction id}.
 * @todo check if this function is called.
 */
Multisignature.prototype.dbSave = function (transaction) {
	return {
		table: this.dbTable,
		fields: this.dbFields,
		values: {
			min: transaction.asset.multisignature.min,
			lifetime: transaction.asset.multisignature.lifetime,
			keysgroup: transaction.asset.multisignature.keysgroup.join(','),
			transactionId: transaction.id
		}
	};
};

/**
 * Emits a 'multisignatures/change' socket signal with transaction info.
 * @param {transaction} transaction
 * @param {function} cb
 * @return {setImmediateCallback} cb
 */
Multisignature.prototype.afterSave = function (transaction, cb) {
	library.network.io.sockets.emit('multisignatures/change', transaction);
	return setImmediate(cb);
};

/**
 * Evaluates transaction signatures and sender multisignatures.
 * @param {transaction} transaction - signatures.
 * @param {account} sender
 * @return {boolean} logic based on transaction signatures and sender multisignatures.
 */
Multisignature.prototype.ready = function (transaction, sender) {
	if (!Array.isArray(transaction.signatures)) {
		return false;
	}

	if (!Array.isArray(sender.multisignatures) || !sender.multisignatures.length) {
		return transaction.signatures.length === transaction.asset.multisignature.keysgroup.length;
	} else {
		return transaction.signatures.length >= sender.multimin;
	}
};

// Export
module.exports = Multisignature;<|MERGE_RESOLUTION|>--- conflicted
+++ resolved
@@ -87,15 +87,9 @@
 	if (transaction.asset.multisignature.min > transaction.asset.multisignature.keysgroup.length) {
 		var err = 'Invalid multisignature min. Must be less than or equal to keysgroup size';
 
-<<<<<<< HEAD
-		if (exceptions.multisignatures.indexOf(transaction.id) > -1) {
-			this.scope.logger.debug(err);
-			this.scope.logger.debug(JSON.stringify(transaction));
-=======
 		if (exceptions.multisignatures.indexOf(trs.id) > -1) {
 			library.logger.debug(err);
 			library.logger.debug(JSON.stringify(trs));
->>>>>>> 0930e251
 		} else {
 			return setImmediate(cb, err);
 		}
@@ -228,17 +222,10 @@
 Multisignature.prototype.apply = function (transaction, block, sender, cb) {
 	__private.unconfirmedSignatures[sender.address] = false;
 
-<<<<<<< HEAD
-	this.scope.account.merge(sender.address, {
+	library.logic.account.merge(sender.address, {
 		multisignatures: transaction.asset.multisignature.keysgroup,
 		multimin: transaction.asset.multisignature.min,
 		multilifetime: transaction.asset.multisignature.lifetime,
-=======
-	library.logic.account.merge(sender.address, {
-		multisignatures: trs.asset.multisignature.keysgroup,
-		multimin: trs.asset.multisignature.min,
-		multilifetime: trs.asset.multisignature.lifetime,
->>>>>>> 0930e251
 		blockId: block.id,
 		round: slots.calcRound(block.height)
 	}, function (err) {
@@ -302,17 +289,10 @@
 
 	__private.unconfirmedSignatures[sender.address] = true;
 
-<<<<<<< HEAD
-	this.scope.account.merge(sender.address, {
+	library.logic.account.merge(sender.address, {
 		u_multisignatures: transaction.asset.multisignature.keysgroup,
 		u_multimin: transaction.asset.multisignature.min,
 		u_multilifetime: transaction.asset.multisignature.lifetime
-=======
-	library.logic.account.merge(sender.address, {
-		u_multisignatures: trs.asset.multisignature.keysgroup,
-		u_multimin: trs.asset.multisignature.min,
-		u_multilifetime: trs.asset.multisignature.lifetime
->>>>>>> 0930e251
 	}, function (err) {
 		return setImmediate(cb);
 	});
