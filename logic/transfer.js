'use strict';

var constants = require('../helpers/constants.js');
var bignum = require('../helpers/bignum.js');

// Private fields
var modules, library;

/**
 * Main transfer logic.
 * @memberof module:transactions
 * @class
 * @classdesc Main transfer logic.
 */
// Constructor
function Transfer (logger, schema) {
	library = {
		logger: logger,
		schema: schema,
	};
}

// Public methods
/**
 * Binds input parameters to private variable modules.
 * @param {Accounts} accounts
 * @param {Rounds} rounds
 */
Transfer.prototype.bind = function (accounts, rounds) {
	modules = {
		accounts: accounts,
		rounds: rounds,
	};
};

/**
<<<<<<< HEAD
 * Assigns data to transaction recipientId, and amount and transfer asset.
 * @param {Object} data
 * @param {transaction} trs
 * @return {transaction} trs with assigned data
 */
Transfer.prototype.create = function (data, trs) {
	trs.recipientId = data.recipientId;
	trs.amount = data.amount;

	if (data.data) {
		trs.asset.data = data.data;
	}

	return trs;
};

/**
 * Returns send fees from constants for transactions without asset, and send fees + data fees if asset exists.
=======
 * Returns send fees from constants.
>>>>>>> e861853e
 * @param {transaction} trs
 * @param {account} sender
 * @return {number} fee
 */
Transfer.prototype.calculateFee = function (trs, sender) {
	var fee = new bignum(constants.fees.send);
	if (trs.asset && trs.asset.data) {
		fee = fee.plus(constants.fees.data);
	}

	return Number(fee.toString());
};

/**
 * Verifies recipientId and amount greather than 0.
 * @param {transaction} trs
 * @param {account} sender
 * @param {function} cb
 * @return {setImmediateCallback} errors | trs
 */
Transfer.prototype.verify = function (trs, sender, cb) {
	if (!trs.recipientId) {
		return setImmediate(cb, 'Missing recipient');
	}

	if (trs.amount <= 0) {
		return setImmediate(cb, 'Invalid transaction amount');
	}

	return setImmediate(cb, null, trs);
};

/**
 * @param {transaction} trs
 * @param {account} sender
 * @param {function} cb
 * @return {setImmediateCallback} cb, null, trs
 */
Transfer.prototype.process = function (trs, sender, cb) {
	return setImmediate(cb, null, trs);
};

/**
 * Creates a buffer with asset.transfer.data.
 * @param {transaction} trs
 * @return {Array} Buffer
 * @throws {e} error
 */
Transfer.prototype.getBytes = function (trs) {
	var buf;

	try {
		buf = (trs.asset && trs.asset.data) ? Buffer.from(trs.asset.data, 'utf8') : null;
	} catch (e) {
		throw e;
	}

	return buf;
};

/**
 * Calls setAccountAndGet based on transaction recipientId and
 * mergeAccountAndGet with unconfirmed trs amount.
 * @implements {modules.accounts.setAccountAndGet}
 * @implements {modules.accounts.mergeAccountAndGet}
 * @implements {modules.rounds.calc}
 * @param {transaction} trs
 * @param {block} block
 * @param {account} sender
 * @param {function} cb - Callback function
 * @return {setImmediateCallback} error, cb
 */
Transfer.prototype.apply = function (trs, block, sender, cb) {
	modules.accounts.setAccountAndGet({address: trs.recipientId}, function (err, recipient) {
		if (err) {
			return setImmediate(cb, err);
		}

		modules.accounts.mergeAccountAndGet({
			address: trs.recipientId,
			balance: trs.amount,
			u_balance: trs.amount,
			blockId: block.id,
			round: modules.rounds.calc(block.height)
		}, function (err) {
			return setImmediate(cb, err);
		});
	});
};

/**
 * Calls setAccountAndGet based on transaction recipientId and
 * mergeAccountAndGet with unconfirmed trs amount and balance negative.
 * @implements {modules.accounts.setAccountAndGet}
 * @implements {modules.accounts.mergeAccountAndGet}
 * @implements {modules.rounds.calc}
 * @param {transaction} trs
 * @param {block} block
 * @param {account} sender
 * @param {function} cb - Callback function
 * @return {setImmediateCallback} error, cb
 */
Transfer.prototype.undo = function (trs, block, sender, cb) {
	modules.accounts.setAccountAndGet({address: trs.recipientId}, function (err, recipient) {
		if (err) {
			return setImmediate(cb, err);
		}

		modules.accounts.mergeAccountAndGet({
			address: trs.recipientId,
			balance: -trs.amount,
			u_balance: -trs.amount,
			blockId: block.id,
			round: modules.rounds.calc(block.height)
		}, function (err) {
			return setImmediate(cb, err);
		});
	});
};

/**
 * @param {transaction} trs
 * @param {account} sender
 * @param {function} cb
 * @return {setImmediateCallback} cb
 */
Transfer.prototype.applyUnconfirmed = function (trs, sender, cb) {
	return setImmediate(cb);
};

/**
 * @param {transaction} trs
 * @param {account} sender
 * @param {function} cb
 * @return {setImmediateCallback} cb
 */
Transfer.prototype.undoUnconfirmed = function (trs, sender, cb) {
	return setImmediate(cb);
};


/**
 * @typedef {Object} transfer 
 * @property {String} data
 */
Transfer.prototype.schema = {
	id: 'transfer',
	type: 'object',
	properties: {
		data: {
			type: 'string',
			minLength: 1,
			maxLength: 64
		}
	}
};

/**
 * Deletes blockId from transaction, and validates schema if asset exists.
 * @param {transaction} trs
 * @return {transaction}
 */
Transfer.prototype.objectNormalize = function (trs) {
	delete trs.blockId;

	if (!trs.asset) {
		return trs;
	}

	if (trs.asset.data === null || typeof trs.asset.data === 'undefined') {
		delete trs.asset.data;
	}

	var report = library.schema.validate(trs.asset, Transfer.prototype.schema);

	if (!report) {
		throw 'Failed to validate transfer schema: ' + library.schema.getLastErrors().map(function (err) {
			return err.message;
		}).join(', ');
	}

	return trs;
};

Transfer.prototype.dbTable = 'transfer';

Transfer.prototype.dbFields = [
	'data',
	'transactionId'
];


/**
 * Checks if asset exists, if so, returns value, otherwise returns null.
 * @param {Object} raw
 * @return {null}
 */
Transfer.prototype.dbRead = function (raw) {
	if (raw.tf_data) {
		return { data: raw.tf_data };
	}

	return null;
};

/**
 * Checks if asset exists, if so, returns transfer table promise, otherwise returns null.
 * @param {transaction} trs
 * @return {Object} {table:signatures, values: publicKey and transaction id} or null.
 */
Transfer.prototype.dbSave = function (trs) {
	if (trs.asset && trs.asset.data) {
		var data;

		try {
			data = Buffer.from(trs.asset.data, 'utf8');
		} catch (e) {
			throw e;
		}

		return {
			table: this.dbTable,
			fields: this.dbFields,
			values: {
				data : data,
				transactionId: trs.id
			}
		};
	}

	return null;
};

/**
 * Checks sender multisignatures and transaction signatures.
 * @param {transaction} trs
 * @param {account} sender
 * @return {boolean} True if transaction signatures greather than 
 * sender multimin or there are not sender multisignatures.
 */
Transfer.prototype.ready = function (trs, sender) {
	if (Array.isArray(sender.multisignatures) && sender.multisignatures.length) {
		if (!Array.isArray(trs.signatures)) {
			return false;
		}
		return trs.signatures.length >= sender.multimin;
	} else {
		return true;
	}
};

// Export
module.exports = Transfer;<|MERGE_RESOLUTION|>--- conflicted
+++ resolved
@@ -34,28 +34,7 @@
 };
 
 /**
-<<<<<<< HEAD
- * Assigns data to transaction recipientId, and amount and transfer asset.
- * @param {Object} data
- * @param {transaction} trs
- * @return {transaction} trs with assigned data
- */
-Transfer.prototype.create = function (data, trs) {
-	trs.recipientId = data.recipientId;
-	trs.amount = data.amount;
-
-	if (data.data) {
-		trs.asset.data = data.data;
-	}
-
-	return trs;
-};
-
-/**
- * Returns send fees from constants for transactions without asset, and send fees + data fees if asset exists.
-=======
  * Returns send fees from constants.
->>>>>>> e861853e
  * @param {transaction} trs
  * @param {account} sender
  * @return {number} fee
