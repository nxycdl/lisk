'use strict';

var _ = require('lodash');
var async = require('async');
var bignum = require('../helpers/bignum.js');
var BlockReward = require('../logic/blockReward.js');
var checkIpInList = require('../helpers/checkIpInList.js');
var constants = require('../helpers/constants.js');
var crypto = require('crypto');
var Delegate = require('../logic/delegate.js');
var extend = require('extend');
var OrderBy = require('../helpers/orderBy.js');
var sandboxHelper = require('../helpers/sandbox.js');
var schema = require('../schema/delegates.js');
var slots = require('../helpers/slots.js');
var sql = require('../sql/delegates.js');
var transactionTypes = require('../helpers/transactionTypes.js');

// Private fields
var modules, library, self, __private = {}, shared = {};

__private.assetTypes = {};
__private.loaded = false;
__private.blockReward = new BlockReward();
__private.keypairs = {};
__private.tmpKeypairs = {};

/**
 * Initializes library with scope content and generates a Delegate instance.
 * Calls logic.transaction.attachAssetType().
 * @memberof module:delegates
 * @class
 * @classdesc Main delegates methods.
 * @param {scope} scope - App instance.
 * @param {function} cb - Callback function.
 * @return {setImmediateCallback} Callback function with `self` as data.
 */
// Constructor
function Delegates (cb, scope) {
	library = scope;
	self = this;

	__private.assetTypes[transactionTypes.DELEGATE] = library.logic.transaction.attachAssetType(
		transactionTypes.DELEGATE, new Delegate()
	);

	setImmediate(cb, null, self);
}

// Private methods
/**
 * Gets delegate public keys sorted by vote descending.
 * @private
 * @param {function} cb - Callback function.
 * @returns {setImmediateCallback} 
 */
__private.getKeysSortByVote = function (cb) {
	modules.accounts.getAccounts({
		isDelegate: 1,
		sort: {'vote': -1, 'publicKey': 1},
		limit: slots.delegates
	}, ['publicKey'], function (err, rows) {
		if (err) {
			return setImmediate(cb, err);
		}
		return setImmediate(cb, null, rows.map(function (el) {
			return el.publicKey;
		}));
	});
};

/**
 * Gets slot time and keypair.
 * @private
 * @param {number} slot
 * @param {number} height
 * @param {function} cb - Callback function.
 * @returns {setImmediateCallback} error | cb | object {time, keypair}.
 */
__private.getBlockSlotData = function (slot, height, cb) {
	self.generateDelegateList(height, function (err, activeDelegates) {
		if (err) {
			return setImmediate(cb, err);
		}

		var currentSlot = slot;
		var lastSlot = slots.getLastSlot(currentSlot);

		for (; currentSlot < lastSlot; currentSlot += 1) {
			var delegate_pos = currentSlot % slots.delegates;
			var delegate_id = activeDelegates[delegate_pos];

			if (delegate_id && __private.keypairs[delegate_id]) {
				return setImmediate(cb, null, {time: slots.getSlotTime(currentSlot), keypair: __private.keypairs[delegate_id]});
			}
		}

		return setImmediate(cb, null, null);
	});
};

/**
 * Gets peers, checks consensus and generates new block, once delegates 
 * are enabled, client is ready to forge and is the correct slot.
 * @private
 * @param {function} cb - Callback function.
 * @returns {setImmediateCallback} 
 */
__private.forge = function (cb) {
	if (!Object.keys(__private.keypairs).length) {
		library.logger.debug('No delegates enabled');
		return __private.loadDelegates(cb);
	}

	// When client is not loaded, is syncing or round is ticking
	// Do not try to forge new blocks as client is not ready
	if (!__private.loaded || modules.loader.syncing() || !modules.rounds.loaded() || modules.rounds.ticking()) {
		library.logger.debug('Client not ready to forge');
		return setImmediate(cb);
	}

	var currentSlot = slots.getSlotNumber();
	var lastBlock = modules.blocks.lastBlock.get();

	if (currentSlot === slots.getSlotNumber(lastBlock.timestamp)) {
		library.logger.debug('Waiting for next delegate slot');
		return setImmediate(cb);
	}

	__private.getBlockSlotData(currentSlot, lastBlock.height + 1, function (err, currentBlockData) {
		if (err || currentBlockData === null) {
			library.logger.warn('Skipping delegate slot', err);
			return setImmediate(cb);
		}

		if (slots.getSlotNumber(currentBlockData.time) !== slots.getSlotNumber()) {
			library.logger.debug('Delegate slot', slots.getSlotNumber());
			return setImmediate(cb);
		}

		library.sequence.add(function (cb) {
			async.series({
				getPeers: function (seriesCb) {
					return modules.transport.getPeers({limit: constants.maxPeers}, seriesCb);
				},
				checkBroadhash: function (seriesCb) {
					if (modules.transport.poorConsensus()) {
						return setImmediate(seriesCb, ['Inadequate broadhash consensus', modules.transport.consensus(), '%'].join(' '));
					} else {
						return setImmediate(seriesCb);
					}
				}
			}, function (err) {
				if (err) {
					library.logger.warn(err);
					return setImmediate(cb, err);
				} else {
					return modules.blocks.process.generateBlock(currentBlockData.keypair, currentBlockData.time, cb);
				}
			});
		}, function (err) {
			if (err) {
				library.logger.error('Failed to generate block within delegate slot', err);
			} else {
				var forgedBlock = modules.blocks.lastBlock.get();
				modules.blocks.lastReceipt.update();

				library.logger.info([
					'Forged new block id:', forgedBlock.id,
					'height:', forgedBlock.height,
					'round:', modules.rounds.calc(forgedBlock.height),
					'slot:', slots.getSlotNumber(currentBlockData.time),
					'reward:' + forgedBlock.reward
				].join(' '));
			}

			return setImmediate(cb);
		});
	});
};

<<<<<<< HEAD
__private.decryptSecret = function (encryptedSecret, key) {
	var decipher = crypto.createDecipher('des', key);
	var decryptedSecret =	decipher.update(encryptedSecret, 'utf8', 'utf8');
	decryptedSecret += decipher.final('utf8');
	return decryptedSecret;
};

=======
/**
 * Checks each vote integrity and controls total votes don't exceed active delegates.
 * Calls modules.accounts.getAccount() to validate delegate account and votes accounts.
 * @private
 * @implements module:accounts#Account#getAccount
 * @param {publicKey} publicKey
 * @param {Array} votes
 * @param {string} state - 'confirmed' to delegates, otherwise u_delegates.
 * @param {function} cb - Callback function.
 * @returns {setImmediateCallback} cb | error messages
 */
>>>>>>> c6deec35
__private.checkDelegates = function (publicKey, votes, state, cb) {
	if (!Array.isArray(votes)) {
		return setImmediate(cb, 'Votes must be an array');
	}

	modules.accounts.getAccount({publicKey: publicKey}, function (err, account) {
		if (err) {
			return setImmediate(cb, err);
		}

		if (!account) {
			return setImmediate(cb, 'Account not found');
		}

		var delegates = (state === 'confirmed') ? account.delegates : account.u_delegates;
		var existing_votes = Array.isArray(delegates) ? delegates.length : 0;
		var additions = 0, removals = 0;

		async.eachSeries(votes, function (action, cb) {
			var math = action[0];

			if (math === '+') {
				additions += 1;
			} else if (math === '-') {
				removals += 1;
			} else {
				return setImmediate(cb, 'Invalid math operator');
			}

			var publicKey = action.slice(1);

			try {
				Buffer.from(publicKey, 'hex');
			} catch (e) {
				library.logger.error(e.stack);
				return setImmediate(cb, 'Invalid public key');
			}

			if (math === '+' && (delegates != null && delegates.indexOf(publicKey) !== -1)) {
				return setImmediate(cb, 'Failed to add vote, account has already voted for this delegate');
			}

			if (math === '-' && (delegates === null || delegates.indexOf(publicKey) === -1)) {
				return setImmediate(cb, 'Failed to remove vote, account has not voted for this delegate');
			}

			modules.accounts.getAccount({ publicKey: publicKey, isDelegate: 1 }, function (err, account) {
				if (err) {
					return setImmediate(cb, err);
				}

				if (!account) {
					return setImmediate(cb, 'Delegate not found');
				}

				return setImmediate(cb);
			});
		}, function (err) {
			if (err) {
				return setImmediate(cb, err);
			}

			var total_votes = (existing_votes + additions) - removals;

			if (total_votes > constants.activeDelegates) {
				var exceeded = total_votes - constants.activeDelegates;

				return setImmediate(cb, 'Maximum number of ' + constants.activeDelegates + ' votes exceeded (' + exceeded + ' too many)');
			} else {
				return setImmediate(cb);
			}
		});
	});
};

/**
 * Loads delegates from config and stores in private `keypairs`.
 * @private
 * @param {function} cb - Callback function.
 * @returns {setImmediateCallback} 
 */
__private.loadDelegates = function (cb) {
	var secrets;

	if (library.config.forging.secret) {
		if (Array.isArray(library.config.forging.secret)) {
			secrets = library.config.forging.secret;
		} else {
			secrets = [library.config.forging.secret];
		}
	}

	if (!secrets || !secrets.length || !library.config.forging.force) {
		return setImmediate(cb);
	} else {
		library.logger.info(['Loading', secrets.length, 'delegates from config'].join(' '));
	}

	async.eachSeries(secrets, function (secret, cb) {

		var keypair = library.ed.makeKeypair(crypto.createHash('sha256').update(secret, 'utf8').digest());

		modules.accounts.getAccount({
			publicKey: keypair.publicKey.toString('hex')
		}, function (err, account) {
			if (err) {
				return setImmediate(cb, err);
			}

			if (!account) {
				return setImmediate(cb, ['Account with public key:', keypair.publicKey.toString('hex'), 'not found'].join(' '));
			}

			if (account.isDelegate) {
				__private.keypairs[keypair.publicKey.toString('hex')] = keypair;
				library.logger.info(['Forging enabled on account:', account.address].join(' '));
			} else {
				library.logger.warn(['Account with public key:', keypair.publicKey.toString('hex'), 'is not a delegate'].join(' '));
			}

			return setImmediate(cb);
		});
	}, cb);
};

// Public methods
/**
 * Gets delegate list by vote and changes order.
 * @param {number} height
 * @param {function} cb - Callback function.
 * @returns {setImmediateCallback} err | truncated delegate list.
 * @todo explain seed.
 */
Delegates.prototype.generateDelegateList = function (height, cb) {
	__private.getKeysSortByVote(function (err, truncDelegateList) {
		if (err) {
			return setImmediate(cb, err);
		}

		var seedSource = modules.rounds.calc(height).toString();
		var currentSeed = crypto.createHash('sha256').update(seedSource, 'utf8').digest();

		for (var i = 0, delCount = truncDelegateList.length; i < delCount; i++) {
			for (var x = 0; x < 4 && i < delCount; i++, x++) {
				var newIndex = currentSeed[x] % delCount;
				var b = truncDelegateList[newIndex];
				truncDelegateList[newIndex] = truncDelegateList[i];
				truncDelegateList[i] = b;
			}
			currentSeed = crypto.createHash('sha256').update(currentSeed).digest();
		}

		return setImmediate(cb, null, truncDelegateList);
	});
};

/**
 * Gets delegates and for each one calculates rate, rank, approval, productivity.
 * Orders delegates as per criteria.
 * @param {Object} query
 * @param {function} cb - Callback function.
 * @returns {setImmediateCallback} error| object with delegates ordered, offset, count, limit.
 * @todo OrderBy does not affects data? What is the impact?.
 */
Delegates.prototype.getDelegates = function (query, cb) {
	if (!query) {
		throw 'Missing query argument';
	}
	modules.accounts.getAccounts({
		isDelegate: 1,
		sort: { 'vote': -1, 'publicKey': 1 }
	}, ['username', 'address', 'publicKey', 'vote', 'missedblocks', 'producedblocks'], function (err, delegates) {
		if (err) {
			return setImmediate(cb, err);
		}

		var limit = query.limit || constants.activeDelegates;
		var offset = query.offset || 0;
		var active = query.active;

		limit = limit > constants.activeDelegates ? constants.activeDelegates : limit;

		var count = delegates.length;
		var length = Math.min(limit, count);
		var realLimit = Math.min(offset + limit, count);

		var lastBlock   = modules.blocks.lastBlock.get(),
		    totalSupply = __private.blockReward.calcSupply(lastBlock.height);

		for (var i = 0; i < delegates.length; i++) {
			// TODO: 'rate' property is deprecated and need to be removed after transitional period
			delegates[i].rate = i + 1;
			delegates[i].rank = i + 1;
			delegates[i].approval = (delegates[i].vote / totalSupply) * 100;
			delegates[i].approval = Math.round(delegates[i].approval * 1e2) / 1e2;

			var percent = 100 - (delegates[i].missedblocks / ((delegates[i].producedblocks + delegates[i].missedblocks) / 100));
			percent = Math.abs(percent) || 0;

			var outsider = i + 1 > slots.delegates;
			delegates[i].productivity = (!outsider) ? Math.round(percent * 1e2) / 1e2 : 0;
		}

		var orderBy = OrderBy(query.orderBy, {quoteField: false});

		if (orderBy.error) {
			return setImmediate(cb, orderBy.error);
		}

		return setImmediate(cb, null, {
			delegates: delegates,
			sortField: orderBy.sortField,
			sortMethod: orderBy.sortMethod,
			count: count,
			offset: offset,
			limit: realLimit
		});
	});
};

/**
 * @param {publicKey} publicKey
 * @param {Array} votes
 * @param {function} cb
 * @return {function} Calls checkDelegates() with 'confirmed' state.
 */
Delegates.prototype.checkConfirmedDelegates = function (publicKey, votes, cb) {
	return __private.checkDelegates(publicKey, votes, 'confirmed', cb);
};

/**
 * @param {publicKey} publicKey
 * @param {Array} votes
 * @param {function} cb
 * @return {function} Calls checkDelegates() with 'unconfirmed' state.
 */
Delegates.prototype.checkUnconfirmedDelegates = function (publicKey, votes, cb) {
	return __private.checkDelegates(publicKey, votes, 'unconfirmed', cb);
};

/**
 * Inserts a fork into 'forks_stat' table and emits a 'delegates/fork' socket signal
 * with fork data: cause + block.
 * @param {block} block
 * @param {string} cause
 */
Delegates.prototype.fork = function (block, cause) {
	library.logger.info('Fork', {
		delegate: block.generatorPublicKey,
		block: { id: block.id, timestamp: block.timestamp, height: block.height, previousBlock: block.previousBlock },
		cause: cause
	});

	var fork = {
		delegatePublicKey: block.generatorPublicKey,
		blockTimestamp: block.timestamp,
		blockId: block.id,
		blockHeight: block.height,
		previousBlock: block.previousBlock,
		cause: cause
	};

	library.db.none(sql.insertFork, fork).then(function () {
		library.network.io.sockets.emit('delegates/fork', fork);
	});
};

/**
 * Generates delegate list and checks if block generator public Key
 * matches delegate id.
 * @param {block} block
 * @param {function} cb - Callback function.
 * @returns {setImmediateCallback} error message | cb
 */
Delegates.prototype.validateBlockSlot = function (block, cb) {
	self.generateDelegateList(block.height, function (err, activeDelegates) {
		if (err) {
			return setImmediate(cb, err);
		}

		var currentSlot = slots.getSlotNumber(block.timestamp);
		var delegate_id = activeDelegates[currentSlot % slots.delegates];
		// var nextDelegate_id = activeDelegates[(currentSlot + 1) % slots.delegates];
		// var previousDelegate_id = activeDelegates[(currentSlot - 1) % slots.delegates];

		if (delegate_id && block.generatorPublicKey === delegate_id) {
			return setImmediate(cb);
		} else {
			library.logger.error('Expected generator: ' + delegate_id + ' Received generator: ' + block.generatorPublicKey);
			return setImmediate(cb, 'Failed to verify slot: ' + currentSlot);
		}
	});
};

/**
 * Calls helpers.sandbox.callMethod().
 * @implements module:helpers#callMethod
 * @param {function} call - Method to call.
 * @param {} args - List of arguments.
 * @param {function} cb - Callback function.
 */
Delegates.prototype.sandboxApi = function (call, args, cb) {
	sandboxHelper.callMethod(shared, call, args, cb);
};

// Events
/**
 * Calls Delegate.bind() with scope.
 * @implements module:delegates#Delegate~bind
 * @param {scope} scope - Loaded modules.
 */
Delegates.prototype.onBind = function (scope) {
	modules = scope;

	__private.assetTypes[transactionTypes.DELEGATE].bind({
		modules: modules, library: library
	});
};

/**
 * Loads delegates.
 * @implements module:transactions#Transactions~fillPool
 */
Delegates.prototype.onBlockchainReady = function () {
	__private.loaded = true;

	__private.loadDelegates(function nextForge (err) {
		if (err) {
			library.logger.error('Failed to load delegates', err);
		}

		async.series([
			__private.forge,
			modules.transactions.fillPool
		], function (err) {
			return setTimeout(nextForge, 1000);
		});
	});
};

/**
 * Sets loaded to false.
 * @param {function} cb - Callback function.
 * @return {setImmediateCallback} Returns cb.
 */
Delegates.prototype.cleanup = function (cb) {
	__private.loaded = false;
	return setImmediate(cb);
};

/**
 * Checks if `modules` is loaded.
 * @return {boolean} True if `modules` is loaded.
 */
Delegates.prototype.isLoaded = function () {
	return !!modules;
};

// Internal API
/**
 * @todo implement API comments with apidoc.
 * @see {@link http://apidocjs.com/}
 */
Delegates.prototype.internal = {
	forgingEnable: function (req, cb) {
		library.schema.validate(req.body, schema.enableForging, function (err) {

			if (err) {
				return setImmediate(cb, err[0].message);
			}

			var keypair;
			if (library.config.forging.force) {
				keypair = library.ed.makeKeypair(crypto.createHash('sha256').update(req.body.secret, 'utf8').digest());
			} else {
				var encryptedSecret, decryptedSecret;
				if (Array.isArray(library.config.forging.secret)) {
					encryptedSecret = library.config.forging.secret[0];
				} else {
					encryptedSecret = library.config.forging.secret;
				}

				// change it to req.body.secret to req.body.key
				decryptedSecret = __private.decryptSecret(encryptedSecret, req.body.secret);
				keypair = library.ed.makeKeypair(crypto.createHash('sha256').update(decryptedSecret, 'utf8').digest());
			}

			if (req.body.publicKey) {
				if (keypair.publicKey.toString('hex') !== req.body.publicKey) {
					return setImmediate(cb, 'Invalid passphrase');
				}
			}

			if (__private.keypairs[keypair.publicKey.toString('hex')]) {
				return setImmediate(cb, 'Forging is already enabled');
			}

			modules.accounts.getAccount({publicKey: keypair.publicKey.toString('hex')}, function (err, account) {
				if (err) {
					return setImmediate(cb, err);
				}
				if (account && account.isDelegate) {
					__private.keypairs[keypair.publicKey.toString('hex')] = keypair;
					library.logger.info('Forging enabled on account: ' + account.address);
					return setImmediate(cb, null, {address: account.address});
				} else {
					return setImmediate(cb, 'Delegate not found');
				}
			});
		});
	},

	forgingDisable: function (req, cb) {
		library.schema.validate(req.body, schema.disableForging, function (err) {
			if (err) {
				return setImmediate(cb, err[0].message);
			}

			var keypair;
			if (library.config.forging.force) {
				keypair = library.ed.makeKeypair(crypto.createHash('sha256').update(req.body.secret, 'utf8').digest());
			} else {
				var encryptedSecret, decryptedSecret;
				if (Array.isArray(library.config.forging.secret)) {
					encryptedSecret = library.config.forging.secret[0];
				} else {
					encryptedSecret = library.config.forging.secret;
				}

				// change it to req.body.secret to req.body.key
				decryptedSecret = __private.decryptSecret(encryptedSecret, req.body.secret);
				keypair = library.ed.makeKeypair(crypto.createHash('sha256').update(decryptedSecret, 'utf8').digest());
			}

			if (req.body.publicKey) {
				if (keypair.publicKey.toString('hex') !== req.body.publicKey) {
					return setImmediate(cb, 'Invalid passphrase');
				}
			}

			if (!__private.keypairs[keypair.publicKey.toString('hex')]) {
				return setImmediate(cb, 'Delegate not found');
			}

			modules.accounts.getAccount({publicKey: keypair.publicKey.toString('hex')}, function (err, account) {
				if (err) {
					return setImmediate(cb, err);
				}
				if (account && account.isDelegate) {
					delete __private.keypairs[keypair.publicKey.toString('hex')];
					library.logger.info('Forging disabled on account: ' + account.address);
					return setImmediate(cb, null, {address: account.address});
				} else {
					return setImmediate(cb, 'Delegate not found');
				}
			});
		});
	},

	forgingStatus: function (req, cb) {
		if (!checkIpInList(library.config.forging.access.whiteList, req.ip)) {
			return setImmediate(cb, 'Access denied');
		}

		library.schema.validate(req.body, schema.forgingStatus, function (err) {
			if (err) {
				return setImmediate(cb, err[0].message);
			}

			if (req.body.publicKey) {
				return setImmediate(cb, null, {enabled: !!__private.keypairs[req.body.publicKey]});
			} else {
				var delegates_cnt = _.keys(__private.keypairs).length;
				return setImmediate(cb, null, {enabled: delegates_cnt > 0, delegates: _.keys(__private.keypairs)});
			}
		});
	},

	forgingEnableAll: function (req, cb) {
		if (Object.keys(__private.tmpKeypairs).length === 0) {
			return setImmediate(cb, 'No delegate keypairs defined');
		}

		__private.keypairs = __private.tmpKeypairs;
		__private.tmpKeypairs = {};
		return setImmediate(cb);
	},

	forgingDisableAll: function (req, cb) {
		if (Object.keys(__private.tmpKeypairs).length !== 0) {
			return setImmediate(cb, 'Delegate keypairs are defined');
		}

		__private.tmpKeypairs = __private.keypairs;
		__private.keypairs = {};
		return setImmediate(cb);
	}
};

// Shared API
/**
 * @todo implement API comments with apidoc.
 * @see {@link http://apidocjs.com/}
 */
Delegates.prototype.shared = {
	getDelegate: function (req, cb) {
		library.schema.validate(req.body, schema.getDelegate, function (err) {
			if (err) {
				return setImmediate(cb, err[0].message);
			}

			modules.delegates.getDelegates(req.body, function (err, data) {
				if (err) {
					return setImmediate(cb, err);
				}

				var delegate = _.find(data.delegates, function (delegate) {
					if (req.body.publicKey) {
						return delegate.publicKey === req.body.publicKey;
					} else if (req.body.username) {
						return delegate.username === req.body.username;
					}

					return false;
				});

				if (delegate) {
					return setImmediate(cb, null, {delegate: delegate});
				} else {
					return setImmediate(cb, 'Delegate not found');
				}
			});
		});
	},

	getNextForgers: function (req, cb) {
		var currentBlock = modules.blocks.lastBlock.get();
		var limit = req.body.limit || 10;

		modules.delegates.generateDelegateList(currentBlock.height, function (err, activeDelegates) {
			if (err) {
				return setImmediate(cb, err);
			}

			var currentBlockSlot = slots.getSlotNumber(currentBlock.timestamp);
			var currentSlot = slots.getSlotNumber();
			var nextForgers = [];

			for (var i = 1; i <= slots.delegates && i <= limit; i++) {
				if (activeDelegates[(currentSlot + i) % slots.delegates]) {
					nextForgers.push (activeDelegates[(currentSlot + i) % slots.delegates]);
				}
			}

			return setImmediate(cb, null, {currentBlock: currentBlock.height, currentBlockSlot: currentBlockSlot, currentSlot: currentSlot, delegates: nextForgers});
		});
	},

	search: function (req, cb) {
		library.schema.validate(req.body, schema.search, function (err) {
			if (err) {
				return setImmediate(cb, err[0].message);
			}

			var orderBy = OrderBy(
				req.body.orderBy, {
					sortFields: sql.sortFields,
					sortField: 'username'
				}
			);

			if (orderBy.error) {
				return setImmediate(cb, orderBy.error);
			}

			library.db.query(sql.search({
				q: req.body.q,
				limit: req.body.limit || 101,
				sortField: orderBy.sortField,
				sortMethod: orderBy.sortMethod
			})).then(function (rows) {
				return setImmediate(cb, null, {delegates: rows});
			}).catch(function (err) {
				library.logger.error(err.stack);
				return setImmediate(cb, 'Database search failed');
			});
		});
	},

	count: function (req, cb) {
		library.db.one(sql.count).then(function (row) {
			return setImmediate(cb, null, { count: row.count });
		}).catch(function (err) {
			library.logger.error(err.stack);
			return setImmediate(cb, 'Failed to count delegates');
		});
	},

	getVoters: function (req, cb) {
		library.schema.validate(req.body, schema.getVoters, function (err) {
			if (err) {
				return setImmediate(cb, err[0].message);
			}

			library.db.one(sql.getVoters, { publicKey: req.body.publicKey }).then(function (row) {
				var addresses = (row.accountIds) ? row.accountIds : [];

				modules.accounts.getAccounts({
					address: { $in: addresses },
					sort: 'balance'
				}, ['address', 'balance', 'username', 'publicKey'], function (err, rows) {
					if (err) {
						return setImmediate(cb, err);
					} else {
						return setImmediate(cb, null, {accounts: rows});
					}
				});
			}).catch(function (err) {
				library.logger.error(err.stack);
				return setImmediate(cb, 'Failed to get voters for delegate: ' + req.body.publicKey);
			});
		});
	},

	getDelegates: function (req, cb) {
		library.schema.validate(req.body, schema.getDelegates, function (err) {
			if (err) {
				return setImmediate(cb, err[0].message);
			}

			modules.delegates.getDelegates(req.body, function (err, data) {
				if (err) {
					return setImmediate(cb, err);
				}

				function compareNumber (a, b) {
					var sorta = parseFloat(a[data.sortField]);
					var sortb = parseFloat(b[data.sortField]);
					if (data.sortMethod === 'ASC') {
						return sorta - sortb;
					} else {
				 	return sortb - sorta;
					}
				}

				function compareString (a, b) {
					var sorta = a[data.sortField];
					var sortb = b[data.sortField];
					if (data.sortMethod === 'ASC') {
				  return sorta.localeCompare(sortb);
					} else {
				  return sortb.localeCompare(sorta);
					}
				}

				if (data.sortField) {
					// TODO: 'rate' property is deprecated and need to be removed after transitional period
					if (['approval', 'productivity', 'rate', 'rank', 'vote'].indexOf(data.sortField) > -1) {
						data.delegates = data.delegates.sort(compareNumber);
					} else if (['username', 'address', 'publicKey'].indexOf(data.sortField) > -1) {
						data.delegates = data.delegates.sort(compareString);
					} else {
						return setImmediate(cb, 'Invalid sort field');
					}
				}

				var delegates = data.delegates.slice(data.offset, data.limit);

				return setImmediate(cb, null, {delegates: delegates, totalCount: data.count});
			});
		});
	},

	getFee: function (req, cb) {
		return setImmediate(cb, null, {fee: constants.fees.delegate});
	},

	getForgedByAccount: function (req, cb) {
		library.schema.validate(req.body, schema.getForgedByAccount, function (err) {
			if (err) {
				return setImmediate(cb, err[0].message);
			}

			if (req.body.start !== undefined || req.body.end !== undefined) {
				modules.blocks.utils.aggregateBlocksReward({generatorPublicKey: req.body.generatorPublicKey, start: req.body.start, end: req.body.end}, function (err, reward) {
					if (err) {
						return setImmediate(cb, err);
					}

					var forged = new bignum(reward.fees).plus(new bignum(reward.rewards)).toString();
					return setImmediate(cb, null, {fees: reward.fees, rewards: reward.rewards, forged: forged, count: reward.count});
				});
			} else {
				modules.accounts.getAccount({publicKey: req.body.generatorPublicKey}, ['fees', 'rewards'], function (err, account) {
					if (err || !account) {
						return setImmediate(cb, err || 'Account not found');
					}

					var forged = new bignum(account.fees).plus(new bignum(account.rewards)).toString();
					return setImmediate(cb, null, {fees: account.fees, rewards: account.rewards, forged: forged});
				});
			}
		});
	},

	addDelegate: function (req, cb) {
		library.schema.validate(req.body, schema.addDelegate, function (err) {
			if (err) {
				return setImmediate(cb, err[0].message);
			}

			var hash = crypto.createHash('sha256').update(req.body.secret, 'utf8').digest();
			var keypair = library.ed.makeKeypair(hash);

			if (req.body.publicKey) {
				if (keypair.publicKey.toString('hex') !== req.body.publicKey) {
					return setImmediate(cb, 'Invalid passphrase');
				}
			}

			library.balancesSequence.add(function (cb) {
				if (req.body.multisigAccountPublicKey && req.body.multisigAccountPublicKey !== keypair.publicKey.toString('hex')) {
					modules.accounts.getAccount({publicKey: req.body.multisigAccountPublicKey}, function (err, account) {
						if (err) {
							return setImmediate(cb, err);
						}

						if (!account || !account.publicKey) {
							return setImmediate(cb, 'Multisignature account not found');
						}

						if (!account.multisignatures || !account.multisignatures) {
							return setImmediate(cb, 'Account does not have multisignatures enabled');
						}

						if (account.multisignatures.indexOf(keypair.publicKey.toString('hex')) < 0) {
							return setImmediate(cb, 'Account does not belong to multisignature group');
						}

						modules.accounts.getAccount({publicKey: keypair.publicKey}, function (err, requester) {
							if (err) {
								return setImmediate(cb, err);
							}

							if (!requester || !requester.publicKey) {
								return setImmediate(cb, 'Requester not found');
							}

							if (requester.secondSignature && !req.body.secondSecret) {
								return setImmediate(cb, 'Missing requester second passphrase');
							}

							if (requester.publicKey === account.publicKey) {
								return setImmediate(cb, 'Invalid requester public key');
							}

							var secondKeypair = null;

							if (requester.secondSignature) {
								var secondHash = crypto.createHash('sha256').update(req.body.secondSecret, 'utf8').digest();
								secondKeypair = library.ed.makeKeypair(secondHash);
							}

							var transaction;

							try {
								transaction = library.logic.transaction.create({
									type: transactionTypes.DELEGATE,
									username: req.body.username,
									sender: account,
									keypair: keypair,
									secondKeypair: secondKeypair,
									requester: keypair
								});
							} catch (e) {
								return setImmediate(cb, e.toString());
							}
							modules.transactions.receiveTransactions([transaction], true, cb);
						});
					});
				} else {
					modules.accounts.setAccountAndGet({publicKey: keypair.publicKey.toString('hex')}, function (err, account) {
						if (err) {
							return setImmediate(cb, err);
						}

						if (!account || !account.publicKey) {
							return setImmediate(cb, 'Account not found');
						}

						if (account.secondSignature && !req.body.secondSecret) {
							return setImmediate(cb, 'Invalid second passphrase');
						}

						var secondKeypair = null;

						if (account.secondSignature) {
							var secondHash = crypto.createHash('sha256').update(req.body.secondSecret, 'utf8').digest();
							secondKeypair = library.ed.makeKeypair(secondHash);
						}

						var transaction;

						try {
							transaction = library.logic.transaction.create({
								type: transactionTypes.DELEGATE,
								username: req.body.username,
								sender: account,
								keypair: keypair,
								secondKeypair: secondKeypair
							});
						} catch (e) {
							return setImmediate(cb, e.toString());
						}
						modules.transactions.receiveTransactions([transaction], true, cb);
					});
				}
			}, function (err, transaction) {
				if (err) {
					return setImmediate(cb, err);
				} else {
					return setImmediate(cb, null, {transaction: transaction[0]});
				}
			});
		});
	}
};

// Export
module.exports = Delegates;<|MERGE_RESOLUTION|>--- conflicted
+++ resolved
@@ -179,7 +179,6 @@
 	});
 };
 
-<<<<<<< HEAD
 __private.decryptSecret = function (encryptedSecret, key) {
 	var decipher = crypto.createDecipher('des', key);
 	var decryptedSecret =	decipher.update(encryptedSecret, 'utf8', 'utf8');
@@ -187,7 +186,7 @@
 	return decryptedSecret;
 };
 
-=======
+
 /**
  * Checks each vote integrity and controls total votes don't exceed active delegates.
  * Calls modules.accounts.getAccount() to validate delegate account and votes accounts.
@@ -199,7 +198,7 @@
  * @param {function} cb - Callback function.
  * @returns {setImmediateCallback} cb | error messages
  */
->>>>>>> c6deec35
+
 __private.checkDelegates = function (publicKey, votes, state, cb) {
 	if (!Array.isArray(votes)) {
 		return setImmediate(cb, 'Votes must be an array');
