--- conflicted
+++ resolved
@@ -1,6 +1,4 @@
 'use strict';
-
-var constants = require('../helpers/constants.js');
 
 module.exports = {
 	getAccounts: {
@@ -24,71 +22,5 @@
 			}
 		},
 		required: ['publicKey']
-<<<<<<< HEAD
-	},
-	sign: {
-		id: 'multisignatures.sign',
-		type: 'object',
-		properties: {
-			secret: {
-				type: 'string',
-				minLength: 1,
-				maxLength: 100
-			},
-			secondSecret: {
-				type: 'string',
-				minLength: 1,
-				maxLength: 100
-			},
-			publicKey: {
-				type: 'string',
-				format: 'publicKey'
-			},
-			transactionId: {
-				type: 'string',
-				format: 'id',
-				minLength: 1,
-				maxLength: 20
-			}
-		},
-		required: ['transactionId', 'secret']
-	},
-	addMultisignature: {
-		id: 'multisignatures.addMultisignature',
-		type: 'object',
-		properties: {
-			secret: {
-				type: 'string',
-				minLength: 1,
-				maxLength: 100
-			},
-			publicKey: {
-				type: 'string',
-				format: 'publicKey'
-			},
-			secondSecret: {
-				type: 'string',
-				minLength: 1,
-				maxLength: 100
-			},
-			min: {
-				type: 'integer',
-				minimum: constants.multisigConstraints.min.minimum,
-				maximum: constants.multisigConstraints.min.maximum
-			},
-			lifetime: {
-				type: 'integer',
-				minimum: constants.multisigConstraints.lifetime.minimum,
-				maximum: constants.multisigConstraints.lifetime.maximum
-			},
-			keysgroup: {
-				type: 'array',
-				minItems: constants.multisigConstraints.keysgroup.minItems,
-				maxItems: constants.multisigConstraints.keysgroup.maxItems
-			}
-		},
-		required: ['min', 'lifetime', 'keysgroup', 'secret']
-=======
->>>>>>> b92d9a10
 	}
 };