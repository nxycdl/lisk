'use strict';

var lisk = require('lisk-js');

var node = require('../node');
var http = require('./httpCommunication');
var constants = require('../../helpers/constants');

var waitForBlocks = node.Promise.promisify(node.waitForBlocks);

/**
 * A helper method to get path based on swagger
 *
 * @param {String} path - A path component
 * @returns {String} - Full path to that endpoint
 */
function swaggerPathFor (path) {
	return node.swaggerDef.basePath + path;
}

function paramsHelper (url, params) {
	if (typeof params != 'undefined' && params != null && Array.isArray(params) && params.length > 0) {
		// It is an defined array with at least one element
		var queryString = params.join('&');
		url += '?' + queryString;
	}
	return url;
}

function httpCallbackHelperWithStatus (cb, err, res) {
	if (err) {
		return cb(err);
	}
	cb(null, {
		status: res.status,
		body: res.body
	});
}

function httpCallbackHelper (cb, err, res) {
	if (err) {
		return cb(err);
	}
	cb(null, res.body);
}

function httpResponseCallbackHelper (cb, err, res) {
	if (err) {
		return cb(err);
	}
	cb(null, res);
}

function getTransactionById (transactionId, cb) {
	// Get transactionById uses the same /api/transactions endpoint, this is just a helper function
	http.get('/api/transactions?id=' + transactionId, httpResponseCallbackHelper.bind(null, cb));
}

function getTransactions (params, cb) {
	var url = '/api/transactions';
	url = paramsHelper(url, params);

	http.get(url, httpResponseCallbackHelper.bind(null, cb));
}

function getUnconfirmedTransaction (transaction, cb) {
	http.get('/api/transactions/unconfirmed/get?id=' + transaction, httpCallbackHelper.bind(null, cb));
}

function getUnconfirmedTransactions (cb) {
	http.get('/api/transactions/unconfirmed', httpCallbackHelper.bind(null, cb));
}

function getQueuedTransaction (transaction, cb) {
	http.get('/api/transactions/queued/get?id=' + transaction, httpCallbackHelper.bind(null, cb));
}

function getQueuedTransactions (cb) {
	http.get('/api/transactions/queued', httpCallbackHelper.bind(null, cb));
}

function getMultisignaturesTransaction (transaction, cb) {
	http.get('/api/transactions/multisignatures/get?id=' + transaction, httpCallbackHelper.bind(null, cb));
}

function getMultisignaturesTransactions (cb) {
	http.get('/api/transactions/multisignatures', httpCallbackHelper.bind(null, cb));
}

function getPendingMultisignatures (params, cb) {
	var url = '/api/multisignatures/pending';
	url = paramsHelper(url, params);

	http.get(url, httpCallbackHelper.bind(null, cb));
}

function sendTransaction (transaction, cb) {
	http.post('/api/transactions', {transactions: [transaction]}, httpResponseCallbackHelper.bind(null, cb));
}

function sendSignature (signature, transaction, cb) {
	http.post('/api/signatures', {signature: {signature: signature, transaction: transaction.id}}, httpResponseCallbackHelper.bind(null, cb));
}

function creditAccount (address, amount, cb) {
	var transaction = lisk.transaction.createTransaction(address, amount, node.gAccount.password);
	sendTransaction(transaction, cb);
}

function getCount (param, cb) {
	http.get('/api/' + param + '/count', httpCallbackHelper.bind(null, cb));
}

function registerDelegate (account, cb) {
	var transaction = node.lisk.delegate.createDelegate(account.password, account.username);
	sendTransaction(transaction, cb);
}

function getForgingStatus (params, cb) {
	var url = '/api/delegates/forging/status';
	url = paramsHelper(url, params);

	http.get(url, httpCallbackHelper.bind(null, cb));
}

function getDelegates (params, cb) {
	var url = '/api/delegates';
	url = paramsHelper(url, params);

	http.get(url, httpCallbackHelper.bind(null, cb));
}

function getDelegateVoters (params, cb) {
	var url = '/api/delegates/voters';
	url = paramsHelper(url, params);

	http.get(url, httpCallbackHelper.bind(null, cb));
}

function getVoters (params, cb) {
	var url = '/api/voters';
	url = paramsHelper(url, params);

	http.get(url, httpResponseCallbackHelper.bind(null, cb));
}

function searchDelegates (params, cb) {
	var url = '/api/delegates/search';
	url = paramsHelper(url, params);

	http.get(url, httpCallbackHelper.bind(null, cb));
}

function putForgingDelegate (params, cb) {
	http.put('/api/delegates/forging', params, httpCallbackHelper.bind(null, cb));
}

function getForgedByAccount (params, cb) {
	var url = '/api/delegates/forging/getForgedByAccount';
	url = paramsHelper(url, params);

	http.get(url, httpCallbackHelper.bind(null, cb));
}

function getNextForgers (params, cb) {
	var url = '/api/delegates/getNextForgers';
	url = paramsHelper(url, params);

	http.get(url, httpCallbackHelper.bind(null, cb));
}

function getAccounts (params, cb) {
	http.get('/api/accounts?' + params, httpCallbackHelperWithStatus.bind(null, cb));
}

function getBlocks (params, cb) {
	var url = '/api/blocks';
	url = paramsHelper(url, params);

	http.get(url, httpResponseCallbackHelper.bind(null, cb));
}

function waitForConfirmations (transactions, limitHeight) {
	limitHeight = limitHeight || 10;

	function checkConfirmations (transactions) {
		return node.Promise.all(transactions.map(function (transactionId) {
			return getTransactionByIdPromise(transactionId);
		})).then(function (res) {
			return node.Promise.each(res, function (result) {
				if (result.body.transactions.length === 0) {
					throw Error('Transaction not confirmed');
				}
			});
		});
	}

	function waitUntilLimit (limit) {
		if(limit == 0) {
			throw new Error('Exceeded limit to wait for confirmations');
		}
		limit -= 1;

		return waitForBlocks(1)
			.then(function (){
				return checkConfirmations(transactions);
			})
			.catch(function () {
				return waitUntilLimit(limit);
			});
	}

	// Wait a maximum of limitHeight*25 confirmed transactions
	return waitUntilLimit(limitHeight);
}

function getDapps (params, cb) {
	var url = '/api/dapps';
	url = paramsHelper(url, params);

	http.get(url, httpResponseCallbackHelper.bind(null, cb));
}

/**
 * Validate if the validation response contains error for a specific param
 *
 * @param {object} res - Response object got from server
 * @param {string} param - Param name to check
 */
function expectSwaggerParamError (res, param) {
	res.body.message.should.be.eql('Validation errors');
	res.body.errors.map(function (p) { return p.name; }).should.contain(param);
}

/**
 * Validate if the validation response contains error for a specific param
 *
 * @param {object} res - Response object got from server
 * @param {string} param - Param name to check
 */
function expectSwaggerParamError (res, param) {
	res.body.message.should.be.eql('Validation errors');
	res.body.errors.map(function (p) { return p.name; }).should.contain(param);
}

var getTransactionByIdPromise = node.Promise.promisify(getTransactionById);
var getTransactionsPromise = node.Promise.promisify(getTransactions);
var getQueuedTransactionPromise = node.Promise.promisify(getQueuedTransaction);
var getQueuedTransactionsPromise = node.Promise.promisify(getQueuedTransactions);
var getUnconfirmedTransactionPromise = node.Promise.promisify(getUnconfirmedTransaction);
var getUnconfirmedTransactionsPromise = node.Promise.promisify(getUnconfirmedTransactions);
var getMultisignaturesTransactionPromise = node.Promise.promisify(getMultisignaturesTransaction);
var getMultisignaturesTransactionsPromise = node.Promise.promisify(getMultisignaturesTransactions);
var getPendingMultisignaturesPromise = node.Promise.promisify(getPendingMultisignatures);
var creditAccountPromise = node.Promise.promisify(creditAccount);
var sendTransactionPromise = node.Promise.promisify(sendTransaction);
var sendSignaturePromise = node.Promise.promisify(sendSignature);
var getCountPromise = node.Promise.promisify(getCount);
var registerDelegatePromise = node.Promise.promisify(registerDelegate);
var getForgingStatusPromise = node.Promise.promisify(getForgingStatus);
var getDelegatesPromise = node.Promise.promisify(getDelegates);
var getDelegateVotersPromise = node.Promise.promisify(getDelegateVoters);
var getVotersPromise = node.Promise.promisify(getVoters);
var searchDelegatesPromise = node.Promise.promisify(searchDelegates);
var putForgingDelegatePromise = node.Promise.promisify(putForgingDelegate);
var getForgedByAccountPromise = node.Promise.promisify(getForgedByAccount);
var getNextForgersPromise = node.Promise.promisify(getNextForgers);
var getAccountsPromise = node.Promise.promisify(getAccounts);
var getBlocksPromise = node.Promise.promisify(getBlocks);
var getDappsPromise = node.Promise.promisify(getDapps);

module.exports = {
	getTransactionByIdPromise: getTransactionByIdPromise,
	getTransactionsPromise: getTransactionsPromise,
	getUnconfirmedTransactionPromise: getUnconfirmedTransactionPromise,
	getUnconfirmedTransactionsPromise: getUnconfirmedTransactionsPromise,
	getQueuedTransactionPromise: getQueuedTransactionPromise,
	getQueuedTransactionsPromise: getQueuedTransactionsPromise,
	getMultisignaturesTransactionPromise: getMultisignaturesTransactionPromise,
	getMultisignaturesTransactionsPromise: getMultisignaturesTransactionsPromise,
	getPendingMultisignaturesPromise: getPendingMultisignaturesPromise,
	sendSignaturePromise: sendSignaturePromise,
	sendTransactionPromise: sendTransactionPromise,
	creditAccount: creditAccount,
	creditAccountPromise: creditAccountPromise,
	getCount: getCount,
	getCountPromise: getCountPromise,
	registerDelegatePromise: registerDelegatePromise,
	getForgingStatus: getForgingStatus,
	getForgingStatusPromise: getForgingStatusPromise,
	getDelegates: getDelegates,
	getDelegatesPromise: getDelegatesPromise,
	getVoters: getVoters,
	getDelegateVotersPromise: getDelegateVotersPromise,
	getVotersPromise: getVotersPromise,
	searchDelegatesPromise: searchDelegatesPromise,
	putForgingDelegatePromise: putForgingDelegatePromise,
	getForgedByAccountPromise: getForgedByAccountPromise,
	getNextForgersPromise: getNextForgersPromise,
	getAccounts: getAccounts,
	getAccountsPromise: getAccountsPromise,
	getBlocksPromise: getBlocksPromise,
	waitForConfirmations: waitForConfirmations,
	getDappsPromise: getDappsPromise,
<<<<<<< HEAD
	getDappsCategoriesPromise: getDappsCategoriesPromise,
=======
>>>>>>> cf5f593a
	expectSwaggerParamError: expectSwaggerParamError
};<|MERGE_RESOLUTION|>--- conflicted
+++ resolved
@@ -219,17 +219,6 @@
 	url = paramsHelper(url, params);
 
 	http.get(url, httpResponseCallbackHelper.bind(null, cb));
-}
-
-/**
- * Validate if the validation response contains error for a specific param
- *
- * @param {object} res - Response object got from server
- * @param {string} param - Param name to check
- */
-function expectSwaggerParamError (res, param) {
-	res.body.message.should.be.eql('Validation errors');
-	res.body.errors.map(function (p) { return p.name; }).should.contain(param);
 }
 
 /**
@@ -302,9 +291,5 @@
 	getBlocksPromise: getBlocksPromise,
 	waitForConfirmations: waitForConfirmations,
 	getDappsPromise: getDappsPromise,
-<<<<<<< HEAD
-	getDappsCategoriesPromise: getDappsCategoriesPromise,
-=======
->>>>>>> cf5f593a
 	expectSwaggerParamError: expectSwaggerParamError
 };